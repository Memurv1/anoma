//! The CLI commands that are re-used between the executables `anoma`,
//! `anoma-node` and `anoma-client`.
//!
//! The `anoma` executable groups together the most commonly used commands
//! inlined from the node and the client. The other commands for the node or the
//! client can be dispatched via `anoma node ...` or `anoma client ...`,
//! respectively.

use clap::{AppSettings, ArgMatches};

use super::config;
mod utils;
use utils::*;

const AUTHOR: &str = "Heliax AG <hello@heliax.dev>";
const APP_NAME: &str = "Anoma";
const CLI_VERSION: &str = "0.1.0";
const NODE_VERSION: &str = "0.1.0";
const CLIENT_VERSION: &str = "0.1.0";
const WALLET_VERSION: &str = "0.1.0";

// Main Anoma sub-commands
const NODE_CMD: &str = "node";
const CLIENT_CMD: &str = "client";
const WALLET_CMD: &str = "wallet";

pub mod cmds {
    use clap::AppSettings;

    use super::utils::*;
    use super::{args, ArgMatches, CLIENT_CMD, NODE_CMD, WALLET_CMD};

    /// Commands for `anoma` binary.
    #[derive(Debug)]
    pub enum Anoma {
        Node(AnomaNode),
        Client(AnomaClient),
        Wallet(AnomaWallet),
        // Inlined commands from the node and the client.
        Ledger(Ledger),
        Gossip(Gossip),
        TxCustom(TxCustom),
        TxTransfer(TxTransfer),
        TxUpdateVp(TxUpdateVp),
        Intent(Intent),
    }

    impl Cmd for Anoma {
        fn add_sub(app: App) -> App {
            app.subcommand(AnomaNode::def())
                .subcommand(AnomaClient::def())
                .subcommand(AnomaWallet::def())
                .subcommand(Ledger::def())
                .subcommand(Gossip::def())
                .subcommand(TxCustom::def())
                .subcommand(TxTransfer::def())
                .subcommand(TxUpdateVp::def())
                .subcommand(Intent::def())
        }

        fn parse(matches: &ArgMatches) -> Option<(Self, &ArgMatches)> {
            let node = SubCmd::parse(matches).map_fst(Self::Node);
            let client = SubCmd::parse(matches).map_fst(Self::Client);
            let wallet = SubCmd::parse(matches).map_fst(Self::Wallet);
            let ledger = SubCmd::parse(matches).map_fst(Self::Ledger);
            let gossip = SubCmd::parse(matches).map_fst(Self::Gossip);
            let tx_custom = SubCmd::parse(matches).map_fst(Self::TxCustom);
            let tx_transfer = SubCmd::parse(matches).map_fst(Self::TxTransfer);
            let tx_update_vp = SubCmd::parse(matches).map_fst(Self::TxUpdateVp);
            let intent = SubCmd::parse(matches).map_fst(Self::Intent);
            node.or(client)
                .or(wallet)
                .or(ledger)
                .or(gossip)
                .or(tx_custom)
                .or(tx_transfer)
                .or(tx_update_vp)
                .or(intent)
        }
    }

    /// Used as top-level commands (`Cmd` instance) in `anoman` binary.
    /// Used as sub-commands (`SubCmd` instance) in `anoma` binary.
    #[derive(Debug)]
    pub enum AnomaNode {
        Ledger(Ledger),
        // Boxed, because it's larger than other variants
        Gossip(Box<Gossip>),
        Config(Config),
    }

    impl Cmd for AnomaNode {
        fn add_sub(app: App) -> App {
            app.subcommand(Ledger::def())
                .subcommand(Gossip::def())
                .subcommand(Config::def())
        }

        fn parse(matches: &ArgMatches) -> Option<(Self, &ArgMatches)> {
            let ledger = SubCmd::parse(matches).map_fst(Self::Ledger);
            let gossip = SubCmd::parse(matches)
                .map_fst(|gossip| Self::Gossip(Box::new(gossip)));
            let config = SubCmd::parse(matches).map_fst(Self::Config);
            ledger.or(gossip).or(config)
        }
    }
    impl SubCmd for AnomaNode {
        const CMD: &'static str = NODE_CMD;

        fn parse(matches: &ArgMatches) -> Option<(Self, &ArgMatches)>
        where
            Self: Sized,
        {
            matches
                .subcommand_matches(Self::CMD)
                .and_then(|matches| <Self as Cmd>::parse(matches))
        }

        fn def() -> App {
            <Self as Cmd>::add_sub(
                App::new(Self::CMD)
                    .about("Node sub-commands")
                    .setting(AppSettings::SubcommandRequiredElseHelp),
            )
        }
    }

    /// Used as top-level commands (`Cmd` instance) in `anomac` binary.
    /// Used as sub-commands (`SubCmd` instance) in `anoma` binary.
    #[derive(Debug)]
    pub enum AnomaClient {
        TxCustom(TxCustom),
        TxTransfer(TxTransfer),
        TxUpdateVp(TxUpdateVp),
        QueryBalance(QueryBalance),
        Intent(Intent),
        CraftIntent(CraftIntent),
        SubscribeTopic(SubscribeTopic),
    }

    impl Cmd for AnomaClient {
        fn add_sub(app: App) -> App {
            app.subcommand(TxCustom::def())
                .subcommand(TxTransfer::def())
                .subcommand(TxUpdateVp::def())
                .subcommand(QueryBalance::def())
                .subcommand(Intent::def())
                .subcommand(CraftIntent::def())
                .subcommand(SubscribeTopic::def())
        }

        fn parse(matches: &ArgMatches) -> Option<(Self, &ArgMatches)> {
            let tx_custom = SubCmd::parse(matches).map_fst(Self::TxCustom);
            let tx_transfer = SubCmd::parse(matches).map_fst(Self::TxTransfer);
            let tx_update_vp = SubCmd::parse(matches).map_fst(Self::TxUpdateVp);
            let query_balance =
                SubCmd::parse(matches).map_fst(Self::QueryBalance);
            let intent = SubCmd::parse(matches).map_fst(Self::Intent);
            let craft_intent =
                SubCmd::parse(matches).map_fst(Self::CraftIntent);
            let subscribe_topic =
                SubCmd::parse(matches).map_fst(Self::SubscribeTopic);
            tx_custom
                .or(tx_transfer)
                .or(tx_update_vp)
                .or(query_balance)
                .or(intent)
                .or(craft_intent)
                .or(subscribe_topic)
        }
    }

    impl SubCmd for AnomaClient {
        const CMD: &'static str = CLIENT_CMD;

        fn parse(matches: &ArgMatches) -> Option<(Self, &ArgMatches)>
        where
            Self: Sized,
        {
            matches
                .subcommand_matches(Self::CMD)
                .and_then(|matches| <Self as Cmd>::parse(matches))
        }

        fn def() -> App {
            <Self as Cmd>::add_sub(
                App::new(Self::CMD)
                    .about("Client sub-commands")
                    .setting(AppSettings::SubcommandRequiredElseHelp),
            )
        }
    }

    #[derive(Debug)]
    pub enum AnomaWallet {
        Keypair(Key),
    }

    impl Cmd for AnomaWallet {
        fn add_sub(app: App) -> App {
            app.subcommand(Key::def())
        }

        fn parse(matches: &ArgMatches) -> Option<(Self, &ArgMatches)> {
            SubCmd::parse(matches).map_fst(Self::Keypair)
        }
    }

    impl SubCmd for AnomaWallet {
        const CMD: &'static str = WALLET_CMD;

        fn parse(matches: &ArgMatches) -> Option<(Self, &ArgMatches)>
        where
            Self: Sized,
        {
            matches
                .subcommand_matches(Self::CMD)
                .and_then(|matches| <Self as Cmd>::parse(matches))
        }

        fn def() -> App {
            <Self as Cmd>::add_sub(
                App::new(Self::CMD)
                    .about("Wallet sub-commands")
                    .setting(AppSettings::SubcommandRequiredElseHelp),
            )
        }
    }

    #[derive(Debug)]
<<<<<<< HEAD
    pub enum Keypair {
        Generate(Generate),
        Lookup(Lookup),
        Export(Export),
=======
    pub enum Key {
        Gen(KeyGen),
        Find(KeyFind),
        List(KeyList),
>>>>>>> 75076371
    }

    impl SubCmd for Key {
        const CMD: &'static str = "key";

        fn parse(matches: &ArgMatches) -> Option<(Self, &ArgMatches)> {
            matches.subcommand_matches(Self::CMD).and_then(|matches| {
<<<<<<< HEAD
                let generate =
                    SubCmd::parse(matches).map_fst(Keypair::Generate);
                let lookup = SubCmd::parse(matches).map_fst(Keypair::Lookup);
                let export = SubCmd::parse(matches).map_fst(Keypair::Export);

                generate.or(lookup).or(export)
=======
                let generate = SubCmd::parse(matches).map_fst(Key::Gen);
                let lookup = SubCmd::parse(matches).map_fst(Key::Find);
                let list = SubCmd::parse(matches).map_fst(Key::List);
                generate.or(lookup).or(list)
>>>>>>> 75076371
            })
        }

        fn def() -> App {
            App::new(Self::CMD)
<<<<<<< HEAD
                .about("Keypair management, including methods to generate and look-up keys")
                .subcommand(Generate::def())
                .subcommand(Lookup::def())
                .subcommand(Export::def())
=======
                .about(
                    "Keypair management, including methods to generate and \
                     look-up keys",
                )
                .setting(AppSettings::SubcommandRequiredElseHelp)
                .subcommand(KeyGen::def())
                .subcommand(KeyFind::def())
                .subcommand(KeyList::def())
>>>>>>> 75076371
        }
    }

    #[derive(Debug)]
    pub struct KeyGen(pub args::KeyGen);

    impl SubCmd for KeyGen {
        const CMD: &'static str = "gen";

        fn parse(matches: &ArgMatches) -> Option<(Self, &ArgMatches)>
        where
            Self: Sized,
        {
            matches
                .subcommand_matches(Self::CMD)
                .map(|matches| (KeyGen(args::KeyGen::parse(matches)), matches))
        }

        fn def() -> App {
            App::new(Self::CMD)
                .about("Generates a keypair with a given alias")
                .add_args::<args::KeyGen>()
        }
    }

    #[derive(Debug)]
    pub struct KeyFind(pub args::KeyFind);

    impl SubCmd for KeyFind {
        const CMD: &'static str = "find";

        fn parse(matches: &ArgMatches) -> Option<(Self, &ArgMatches)>
        where
            Self: Sized,
        {
            matches.subcommand_matches(Self::CMD).map(|matches| {
                (KeyFind(args::KeyFind::parse(matches)), matches)
            })
        }

        fn def() -> App {
            App::new(Self::CMD)
                .about("Searches for a keypair from a public key or an alias")
                .add_args::<args::KeyFind>()
        }
    }

    #[derive(Debug)]
    pub struct KeyList(pub args::KeyList);

    impl SubCmd for KeyList {
        const CMD: &'static str = "list";

        fn parse(matches: &ArgMatches) -> Option<(Self, &ArgMatches)>
        where
            Self: Sized,
        {
            matches.subcommand_matches(Self::CMD).map(|matches| {
                (KeyList(args::KeyList::parse(matches)), matches)
            })
        }

        fn def() -> App {
            App::new(Self::CMD)
                .about("List all known keys")
                .add_args::<args::KeyList>()
        }
    }

    #[derive(Debug)]
    pub struct Export(pub args::Export);

    impl SubCmd for Export {
        const CMD: &'static str = "export";

        fn parse(matches: &ArgMatches) -> Option<(Self, &ArgMatches)>
        where
            Self: Sized,
        {
            matches
                .subcommand_matches(Self::CMD)
                .map(|matches| (Export(args::Export::parse(matches)), matches))
        }

        fn def() -> App {
            App::new(Self::CMD)
                .about("Exports a keypair to a file")
                .add_args::<args::Export>()
        }
    }

    #[derive(Debug)]
    pub enum Ledger {
        Run(LedgerRun),
        Reset(LedgerReset),
    }

    impl SubCmd for Ledger {
        const CMD: &'static str = "ledger";

        fn parse(matches: &ArgMatches) -> Option<(Self, &ArgMatches)> {
            matches.subcommand_matches(Self::CMD).and_then(|matches| {
                let run = SubCmd::parse(matches).map_fst(Ledger::Run);
                let reset = SubCmd::parse(matches).map_fst(Ledger::Reset);
                run.or(reset)
                    // The `run` command is the default if no sub-command given
                    .or(Some((Ledger::Run(LedgerRun), matches)))
            })
        }

        fn def() -> App {
            App::new(Self::CMD)
                .about(
                    "Ledger node sub-commands. If no sub-command specified, \
                     defaults to run the node.",
                )
                .subcommand(LedgerRun::def())
                .subcommand(LedgerReset::def())
        }
    }

    #[derive(Debug)]
    pub struct LedgerRun;

    impl SubCmd for LedgerRun {
        const CMD: &'static str = "run";

        fn parse(matches: &ArgMatches) -> Option<(Self, &ArgMatches)> {
            matches
                .subcommand_matches(Self::CMD)
                .map(|matches| (LedgerRun, matches))
        }

        fn def() -> App {
            App::new(Self::CMD).about("Run Anoma ledger node.")
        }
    }

    #[derive(Debug)]
    pub struct LedgerReset;

    impl SubCmd for LedgerReset {
        const CMD: &'static str = "reset";

        fn parse(matches: &ArgMatches) -> Option<(Self, &ArgMatches)> {
            matches
                .subcommand_matches(Self::CMD)
                .map(|matches| (LedgerReset, matches))
        }

        fn def() -> App {
            App::new(Self::CMD).about(
                "Delete Anoma ledger node's and Tendermint node's storage \
                 data.",
            )
        }
    }

    #[derive(Debug)]
    pub enum Gossip {
        Run(GossipRun),
    }

    impl SubCmd for Gossip {
        const CMD: &'static str = "gossip";

        fn parse(matches: &ArgMatches) -> Option<(Self, &ArgMatches)>
        where
            Self: Sized,
        {
            matches.subcommand_matches(Self::CMD).and_then(|matches| {
                let run = SubCmd::parse(matches).map_fst(Gossip::Run);
                run
                    // The `run` command is the default if no sub-command given
                    .or_else(|| {
                        Some((
                            Gossip::Run(GossipRun(args::GossipRun::parse(
                                matches,
                            ))),
                            matches,
                        ))
                    })
            })
        }

        fn def() -> App {
            App::new(Self::CMD)
                .about(
                    "Gossip node sub-commands. If no sub-command specified, \
                     defaults to run the node.",
                )
                .subcommand(GossipRun::def())
                .add_args::<args::GossipRun>()
        }
    }

    #[derive(Debug)]
    pub struct GossipRun(pub args::GossipRun);

    impl SubCmd for GossipRun {
        const CMD: &'static str = "run";

        fn parse(matches: &ArgMatches) -> Option<(Self, &ArgMatches)>
        where
            Self: Sized,
        {
            matches.subcommand_matches(Self::CMD).map(|matches| {
                (GossipRun(args::GossipRun::parse(matches)), matches)
            })
        }

        fn def() -> App {
            App::new(Self::CMD)
                .about("Run a gossip node")
                .add_args::<args::GossipRun>()
        }
    }

    #[derive(Debug)]
    pub enum Config {
        Gen(ConfigGen),
    }

    impl SubCmd for Config {
        const CMD: &'static str = "config";

        fn parse(matches: &ArgMatches) -> Option<(Self, &ArgMatches)>
        where
            Self: Sized,
        {
            matches.subcommand_matches(Self::CMD).and_then(|matches| {
                let gen = SubCmd::parse(matches).map_fst(Self::Gen);
                gen
            })
        }

        fn def() -> App {
            App::new(Self::CMD)
                .setting(AppSettings::SubcommandRequiredElseHelp)
                .about("Configuration sub-commands")
                .subcommand(ConfigGen::def())
        }
    }

    #[derive(Debug)]
    pub struct ConfigGen;

    impl SubCmd for ConfigGen {
        const CMD: &'static str = "gen";

        fn parse(matches: &ArgMatches) -> Option<(Self, &ArgMatches)>
        where
            Self: Sized,
        {
            matches
                .subcommand_matches(Self::CMD)
                .map(|matches| (Self, matches))
        }

        fn def() -> App {
            App::new(Self::CMD).about("Generate the default configuration file")
        }
    }

    #[derive(Debug)]
    pub struct TxCustom(pub args::TxCustom);

    impl SubCmd for TxCustom {
        const CMD: &'static str = "tx";

        fn parse(matches: &ArgMatches) -> Option<(Self, &ArgMatches)> {
            matches.subcommand_matches(Self::CMD).map(|matches| {
                (TxCustom(args::TxCustom::parse(matches)), matches)
            })
        }

        fn def() -> App {
            App::new(Self::CMD)
                .about("Send a transaction with custom WASM code")
                .add_args::<args::TxCustom>()
        }
    }

    #[derive(Debug)]
    pub struct TxTransfer(pub args::TxTransfer);

    impl SubCmd for TxTransfer {
        const CMD: &'static str = "transfer";

        fn parse(matches: &ArgMatches) -> Option<(Self, &ArgMatches)>
        where
            Self: Sized,
        {
            matches.subcommand_matches(Self::CMD).map(|matches| {
                (TxTransfer(args::TxTransfer::parse(matches)), matches)
            })
        }

        fn def() -> App {
            App::new(Self::CMD)
                .about("Send a signed transfer transaction")
                .add_args::<args::TxTransfer>()
        }
    }

    #[derive(Debug)]
    pub struct TxUpdateVp(pub args::TxUpdateVp);

    impl SubCmd for TxUpdateVp {
        const CMD: &'static str = "update";

        fn parse(matches: &ArgMatches) -> Option<(Self, &ArgMatches)>
        where
            Self: Sized,
        {
            matches.subcommand_matches(Self::CMD).map(|matches| {
                (TxUpdateVp(args::TxUpdateVp::parse(matches)), matches)
            })
        }

        fn def() -> App {
            App::new(Self::CMD)
                .about(
                    "Send a signed transaction to update account's validity \
                     predicate",
                )
                .add_args::<args::TxUpdateVp>()
        }
    }

    #[derive(Debug)]
    pub struct QueryBalance(pub args::QueryBalance);

    impl SubCmd for QueryBalance {
        const CMD: &'static str = "balance";

        fn parse(matches: &ArgMatches) -> Option<(Self, &ArgMatches)>
        where
            Self: Sized,
        {
            matches.subcommand_matches(Self::CMD).map(|matches| {
                (QueryBalance(args::QueryBalance::parse(matches)), matches)
            })
        }

        fn def() -> App {
            App::new(Self::CMD)
                .about("Query balance(s) of tokens")
                .add_args::<args::QueryBalance>()
        }
    }

    #[derive(Debug)]
    pub struct Intent(pub args::Intent);

    impl SubCmd for Intent {
        const CMD: &'static str = "intent";

        fn parse(matches: &ArgMatches) -> Option<(Self, &ArgMatches)>
        where
            Self: Sized,
        {
            matches
                .subcommand_matches(Self::CMD)
                .map(|matches| (Intent(args::Intent::parse(matches)), matches))
        }

        fn def() -> App {
            App::new(Self::CMD)
                .about("Send an intent.")
                .add_args::<args::Intent>()
        }
    }

    #[derive(Debug)]
    pub struct CraftIntent(pub args::CraftIntent);

    impl SubCmd for CraftIntent {
        const CMD: &'static str = "craft-intent";

        fn parse(matches: &ArgMatches) -> Option<(Self, &ArgMatches)>
        where
            Self: Sized,
        {
            matches.subcommand_matches(Self::CMD).map(|matches| {
                (CraftIntent(args::CraftIntent::parse(matches)), matches)
            })
        }

        fn def() -> App {
            App::new(Self::CMD)
                .about("Craft an intent.")
                .add_args::<args::CraftIntent>()
        }
    }

    #[derive(Debug)]
    pub struct SubscribeTopic(pub args::SubscribeTopic);

    impl SubCmd for SubscribeTopic {
        const CMD: &'static str = "subscribe-topic";

        fn parse(matches: &ArgMatches) -> Option<(Self, &ArgMatches)>
        where
            Self: Sized,
        {
            matches.subcommand_matches(Self::CMD).map(|matches| {
                (
                    SubscribeTopic(args::SubscribeTopic::parse(matches)),
                    matches,
                )
            })
        }

        fn def() -> App {
            App::new(Self::CMD)
                .about("subscribe to a topic.")
                .add_args::<args::SubscribeTopic>()
        }
    }
}

pub mod args {
    use std::fs::File;
    use std::net::SocketAddr;
    use std::path::PathBuf;
    use std::str::FromStr;

    use anoma::types::address::Address;
    use anoma::types::intent::Exchange;
    use anoma::types::token;
    use libp2p::Multiaddr;

    use super::utils::*;
    use super::ArgMatches;

    const ADDRESS: Arg<Address> = arg("address");
    const ALIAS: ArgOpt<String> = arg_opt("alias");
    const AMOUNT: Arg<token::Amount> = arg("amount");
    const BASE_DIR: ArgDefault<PathBuf> =
        arg_default("base-dir", DefaultFn(|| ".anoma".into()));
    const CODE_PATH: Arg<PathBuf> = arg("code-path");
    const DATA_PATH_OPT: ArgOpt<PathBuf> = arg_opt("data-path");
    const DATA_PATH: Arg<PathBuf> = arg("data-path");
    const DRY_RUN_TX: ArgFlag = flag("dry-run");
    const FILTER_PATH: ArgOpt<PathBuf> = arg_opt("filter-path");
    const LEDGER_ADDRESS_ABOUT: &str =
        "Address of a ledger node as \"{scheme}://{host}:{port}\". If the \
         scheme is not supplied, it is assumed to be TCP.";
    const LEDGER_ADDRESS_DEFAULT: ArgDefault<tendermint::net::Address> =
        LEDGER_ADDRESS.default(DefaultFn(|| {
            let raw = "127.0.0.1:26657";
            tendermint::net::Address::from_str(raw).unwrap()
        }));
    const LEDGER_ADDRESS_OPT: ArgOpt<tendermint::net::Address> =
        LEDGER_ADDRESS.opt();
    const PEERS: ArgMulti<String> = arg_multi("peers");
    const TOPIC: Arg<String> = arg("topic");
    const TOPICS: ArgMulti<String> = TOPIC.multi();
    // TODO: once we have a wallet, we should also allow to use a key alias
    // <https://github.com/anoma/anoma/issues/167>
    const SIGNING_KEY: Arg<Address> = arg("key");
    const RPC_SOCKET_ADDR: ArgOpt<SocketAddr> = arg_opt("rpc");
    const LEDGER_ADDRESS: Arg<tendermint::net::Address> = arg("ledger-address");
    const MATCHMAKER_PATH: ArgOpt<PathBuf> = arg_opt("matchmaker-path");
    const MULTIADDR_OPT: ArgOpt<Multiaddr> = arg_opt("address");
    const NODE: Arg<String> = arg("node");
    const FILE_PATH_OUTPUT: ArgDefault<String> =
        arg_default("file-path-output", DefaultFn(|| "intent.data".into()));
    const FILE_PATH_INPUT: Arg<String> = arg("file-path-input");
    const OWNER: ArgOpt<Address> = arg_opt("owner");
    const PUBLIC_KEY: ArgOpt<String> = arg_opt("public-key");
    const SHOW_SECRET: ArgFlag = flag("show-secret");
    const SOURCE: Arg<Address> = arg("source");
    const TARGET: Arg<Address> = arg("target");
    const TOKEN_OPT: ArgOpt<Address> = TOKEN.opt();
    const TOKEN: Arg<Address> = arg("token");
    const TX_CODE_PATH: ArgOpt<PathBuf> = arg_opt("tx-code-path");
    const VALUE: ArgOpt<String> = arg_opt("value");

    /// Global command arguments
    #[derive(Debug)]
    pub struct Global {
        pub base_dir: PathBuf,
    }

    impl Args for Global {
        fn parse(matches: &ArgMatches) -> Self {
            let base_dir = BASE_DIR.parse(matches);
            Global { base_dir }
        }

        fn def(app: App) -> App {
            app.arg(BASE_DIR.def().about(
                "The base directory is where the client and nodes \
                 configuration and state is stored.",
            ))
        }
    }

    #[derive(Debug)]
    pub struct Export {
        pub alias: Option<String>,
    }

    impl Args for Export {
        fn parse(matches: &ArgMatches) -> Self {
            let alias = ALIAS.parse(matches);

            Self { alias }
        }

        fn def(app: App) -> App {
            app.arg(
                ALIAS.def().about("The alias of the key you wish to export"),
            )
        }
    }

    /// Custom transaction arguments
    #[derive(Debug)]
    pub struct TxCustom {
        /// Common tx arguments
        pub tx: Tx,
        /// Path to the tx WASM code file
        pub code_path: PathBuf,
        /// Path to the data file
        pub data_path: Option<PathBuf>,
    }

    impl Args for TxCustom {
        fn parse(matches: &ArgMatches) -> Self {
            let tx = Tx::parse(matches);
            let code_path = CODE_PATH.parse(matches);
            let data_path = DATA_PATH_OPT.parse(matches);
            Self {
                tx,
                code_path,
                data_path,
            }
        }

        fn def(app: App) -> App {
            app.add_args::<Tx>()
                .arg(
                    CODE_PATH
                        .def()
                        .about("The path to the transaction's WASM code."),
                )
                .arg(DATA_PATH_OPT.def().about(
                    "The data file at this path containing arbitrary bytes \
                     will be passed to the transaction code when it's \
                     executed.",
                ))
        }
    }

    /// Transfer transaction arguments
    #[derive(Debug)]
    pub struct TxTransfer {
        /// Common tx arguments
        pub tx: Tx,
        /// Transfer source address
        pub source: Address,
        /// Transfer target address
        pub target: Address,
        /// Transferred token address
        pub token: Address,
        /// Transferred token amount
        pub amount: token::Amount,
    }

    impl Args for TxTransfer {
        fn parse(matches: &ArgMatches) -> Self {
            let tx = Tx::parse(matches);
            let source = SOURCE.parse(matches);
            let target = TARGET.parse(matches);
            let token = TOKEN.parse(matches);
            let amount = AMOUNT.parse(matches);
            Self {
                tx,
                source,
                target,
                token,
                amount,
            }
        }

        fn def(app: App) -> App {
            app.add_args::<Tx>()
                .arg(SOURCE.def().about(
                    "The source account address. The source's key is used to \
                     produce the signature.",
                ))
                .arg(TARGET.def().about("The target account address."))
                .arg(TOKEN.def().about("The transfer token."))
                .arg(AMOUNT.def().about("The amount to transfer in decimal."))
        }
    }

    /// Transaction to update a VP arguments
    #[derive(Debug)]
    pub struct TxUpdateVp {
        /// Common tx arguments
        pub tx: Tx,
        /// Path to the VP WASM code file
        pub vp_code_path: PathBuf,
        /// Address of the account whose VP is to be updated
        pub addr: Address,
    }

    impl Args for TxUpdateVp {
        fn parse(matches: &ArgMatches) -> Self {
            let tx = Tx::parse(matches);
            let vp_code_path = CODE_PATH.parse(matches);
            let addr = ADDRESS.parse(matches);
            Self {
                tx,
                vp_code_path,
                addr,
            }
        }

        fn def(app: App) -> App {
            app.add_args::<Tx>()
                .arg(
                    CODE_PATH.def().about(
                        "The path to the new validity predicate WASM code.",
                    ),
                )
                .arg(ADDRESS.def().about(
                    "The account's address. It's key is used to produce the \
                     signature.",
                ))
        }
    }

    /// Query token balance(s)
    #[derive(Debug)]
    pub struct QueryBalance {
        /// Common query args
        pub query: Query,
        /// Address of the owner
        pub owner: Option<Address>,
        /// Address of the token
        pub token: Option<Address>,
    }

    impl Args for QueryBalance {
        fn parse(matches: &ArgMatches) -> Self {
            let query = Query::parse(matches);
            let owner = OWNER.parse(matches);
            let token = TOKEN_OPT.parse(matches);
            Self {
                query,
                owner,
                token,
            }
        }

        fn def(app: App) -> App {
            app.add_args::<Query>()
                .arg(
                    OWNER
                        .def()
                        .about("The account address whose balance to query"),
                )
                .arg(
                    TOKEN_OPT
                        .def()
                        .about("The token's address whose balance to query"),
                )
        }
    }

    /// Intent arguments
    #[derive(Debug)]
    pub struct Intent {
        /// Gossip node address
        pub node_addr: String,
        /// Path to the intent file
        pub data_path: PathBuf,
        /// Intent topic
        pub topic: String,
    }

    impl Args for Intent {
        fn parse(matches: &ArgMatches) -> Self {
            let node_addr = NODE.parse(matches);
            let data_path = DATA_PATH.parse(matches);
            let topic = TOPIC.parse(matches);
            Self {
                node_addr,
                data_path,
                topic,
            }
        }

        fn def(app: App) -> App {
            app.arg(NODE.def().about("The gossip node address."))
                .arg(DATA_PATH.def().about(
                    "The data of the intent, that contains all value \
                     necessary for the matchmaker.",
                ))
                .arg(
                    TOPIC.def().about(
                        "The subnetwork where the intent should be sent to",
                    ),
                )
        }
    }

    /// Craft intent for token exchange arguments
    #[derive(Debug)]
    pub struct CraftIntent {
        /// Signing key
        pub key: Address,
        /// Exchange description
        pub exchanges: Vec<Exchange>,
        /// Target file path
        pub file_path: String,
    }

    impl Args for CraftIntent {
        fn parse(matches: &ArgMatches) -> Self {
            let key = SIGNING_KEY.parse(matches);
            let file_path_output = FILE_PATH_OUTPUT.parse(matches);
            let file_path_input = FILE_PATH_INPUT.parse(matches);
            let file = File::open(&file_path_input).expect("File must exist.");

            let exchanges: Vec<Exchange> = serde_json::from_reader(file)
                .expect("JSON was not well-formatted");

            Self {
                key,
                exchanges,
                file_path: file_path_output,
            }
        }

        fn def(app: App) -> App {
            app.arg(SIGNING_KEY.def().about(
                "Address of the account with key used to sign the intent.",
            ))
            .arg(FILE_PATH_OUTPUT.def().about("The output file"))
            .arg(FILE_PATH_INPUT.def().about("The input file"))
        }
    }

    /// Subscribe intent topic arguments
    #[derive(Debug)]
    pub struct SubscribeTopic {
        /// Gossip node address
        pub node_addr: String,
        /// Intent topic
        pub topic: String,
    }

    impl Args for SubscribeTopic {
        fn parse(matches: &ArgMatches) -> Self {
            let node_addr = NODE.parse(matches);
            let topic = TOPIC.parse(matches);
            Self { node_addr, topic }
        }

        fn def(app: App) -> App {
            app.arg(NODE.def().about("The gossip node address.")).arg(
                TOPIC
                    .def()
                    .about("The new topic of interest for that node."),
            )
        }
    }

    #[derive(Debug)]
    pub struct GossipRun {
        pub addr: Option<Multiaddr>,
        pub peers: Vec<String>,
        pub topics: Vec<String>,
        pub rpc: Option<SocketAddr>,
        pub matchmaker_path: Option<PathBuf>,
        pub tx_code_path: Option<PathBuf>,
        pub ledger_addr: Option<tendermint::net::Address>,
        pub filter_path: Option<PathBuf>,
    }

    impl Args for GossipRun {
        fn parse(matches: &ArgMatches) -> Self {
            let addr = MULTIADDR_OPT.parse(matches);
            let peers = PEERS.parse(matches);
            let topics = TOPICS.parse(matches);
            let rpc = RPC_SOCKET_ADDR.parse(matches);
            let matchmaker_path = MATCHMAKER_PATH.parse(matches);
            let tx_code_path = TX_CODE_PATH.parse(matches);
            let ledger_addr = LEDGER_ADDRESS_OPT.parse(matches);
            let filter_path = FILTER_PATH.parse(matches);
            Self {
                addr,
                peers,
                topics,
                rpc,
                matchmaker_path,
                tx_code_path,
                ledger_addr,
                filter_path,
            }
        }

        fn def(app: App) -> App {
            app.arg(
                MULTIADDR_OPT
                    .def()
                    .about("Gossip service address as host:port."),
            )
            .arg(PEERS.def().about("List of peers to connect to."))
            .arg(TOPICS.def().about("Enable a new gossip topic."))
            .arg(RPC_SOCKET_ADDR.def().about("Enable RPC service."))
            .arg(MATCHMAKER_PATH.def().about("The matchmaker."))
            .arg(
                TX_CODE_PATH
                    .def()
                    .about("The transaction code to use with the matchmaker"),
            )
            .arg(LEDGER_ADDRESS_OPT.def().about(
                "The address of the ledger as \"{scheme}://{host}:{port}\" \
                 that the matchmaker must send transactions to. If the scheme \
                 is not supplied, it is assumed to be TCP.",
            ))
            .arg(
                FILTER_PATH
                    .def()
                    .about("The private filter for the matchmaker"),
            )
        }
    }

    /// Common transaction arguments
    #[derive(Debug)]
    pub struct Tx {
        /// Simulate applying the transaction
        pub dry_run: bool,
        /// The address of the ledger node as host:port
        pub ledger_address: tendermint::net::Address,
    }

    impl Args for Tx {
        fn def(app: App) -> App {
            app.arg(
                DRY_RUN_TX
                    .def()
                    .about("Simulate the transaction application."),
            )
            .arg(LEDGER_ADDRESS_DEFAULT.def().about(LEDGER_ADDRESS_ABOUT))
        }

        fn parse(matches: &ArgMatches) -> Self {
            let dry_run = DRY_RUN_TX.parse(matches);
            let ledger_address = LEDGER_ADDRESS_DEFAULT.parse(matches);
            Self {
                dry_run,
                ledger_address,
            }
        }
    }

    /// Common query arguments
    #[derive(Debug)]
    pub struct Query {
        /// The address of the ledger node as host:port
        pub ledger_address: tendermint::net::Address,
    }

    impl Args for Query {
        fn def(app: App) -> App {
            app.arg(LEDGER_ADDRESS_DEFAULT.def().about(LEDGER_ADDRESS_ABOUT))
        }

        fn parse(matches: &ArgMatches) -> Self {
            let ledger_address = LEDGER_ADDRESS_DEFAULT.parse(matches);
            Self { ledger_address }
        }
    }

    /// Wallet generate arguments
    #[derive(Debug)]
    pub struct KeyGen {
        pub alias: Option<String>,
    }

    impl Args for KeyGen {
        fn parse(matches: &ArgMatches) -> Self {
            let alias = ALIAS.parse(matches);
            Self { alias }
        }

        fn def(app: App) -> App {
            app.arg(ALIAS.def().about("The key alias"))
        }
    }

    /// Wallet lookup arguments
    #[derive(Debug)]
    pub struct KeyFind {
        pub public_key: Option<String>,
        pub alias: Option<String>,
        pub value: Option<String>,
        pub show_secret: bool,
    }

    impl Args for KeyFind {
        fn parse(matches: &ArgMatches) -> Self {
            let public_key = PUBLIC_KEY.parse(matches);
            let alias = ALIAS.parse(matches);
            let value = VALUE.parse(matches);
            let show_secret = SHOW_SECRET.parse(matches);

            Self {
                public_key,
                alias,
                value,
                show_secret,
            }
        }

        fn def(app: App) -> App {
            app.arg(
                PUBLIC_KEY
                    .def()
                    .about("A public key associated with the keypair")
                    .conflicts_with("alias")
                    .conflicts_with("value"),
            )
            .arg(
                ALIAS
                    .def()
                    .about("An alias associated with the keypair")
                    .conflicts_with("value"),
            )
            .arg(
                VALUE
                    .def()
                    .about("A public key or alias associated with the keypair"),
            )
            .arg(SHOW_SECRET.def().about("Print the secret key"))
        }
    }

    /// Wallet list keys arguments
    #[derive(Debug)]
    pub struct KeyList {
        pub show_secret: bool,
    }

    impl Args for KeyList {
        fn parse(matches: &ArgMatches) -> Self {
            let show_secret = SHOW_SECRET.parse(matches);
            Self { show_secret }
        }

        fn def(app: App) -> App {
            app.arg(SHOW_SECRET.def().about("Print the secret keys"))
        }
    }
}
pub fn anoma_cli() -> (cmds::Anoma, String) {
    let app = anoma_app();
    let matches = app.get_matches();
    let raw_sub_cmd =
        matches.subcommand().map(|(raw, _matches)| raw.to_string());
    let result = cmds::Anoma::parse(&matches);
    match (result, raw_sub_cmd) {
        (Some((cmd, _)), Some(raw_sub)) => return (cmd, raw_sub),
        _ => {
            anoma_app().print_help().unwrap();
        }
    }
    safe_exit(2);
}

pub fn anoma_node_cli() -> (cmds::AnomaNode, args::Global) {
    let app = anoma_node_app();
    let (cmd, matches) = cmds::AnomaNode::parse_or_print_help(app);
    (cmd, args::Global::parse(&matches))
}

pub fn anoma_client_cli() -> (cmds::AnomaClient, args::Global) {
    let app = anoma_client_app();
    let (cmd, matches) = cmds::AnomaClient::parse_or_print_help(app);
    (cmd, args::Global::parse(&matches))
}

pub fn anoma_wallet_cli() -> (cmds::AnomaWallet, args::Global) {
    let app = anoma_wallet_app();
    let (cmd, matches) = cmds::AnomaWallet::parse_or_print_help(app);
    (cmd, args::Global::parse(&matches))
}

fn anoma_app() -> App {
    let app = App::new(APP_NAME)
        .version(CLI_VERSION)
        .author(AUTHOR)
        .about("Anoma command line interface.")
        .setting(AppSettings::SubcommandRequiredElseHelp)
        .add_args::<args::Global>();
    cmds::Anoma::add_sub(app)
}

fn anoma_node_app() -> App {
    let app = App::new(APP_NAME)
        .version(CLIENT_VERSION)
        .author(AUTHOR)
        .about("Anoma client command line interface.")
        .setting(AppSettings::SubcommandRequiredElseHelp)
        .add_args::<args::Global>();
    cmds::AnomaNode::add_sub(app)
}

fn anoma_client_app() -> App {
    let app = App::new(APP_NAME)
        .version(NODE_VERSION)
        .author(AUTHOR)
        .about("Anoma node command line interface.")
        .setting(AppSettings::SubcommandRequiredElseHelp)
        .add_args::<args::Global>();
    cmds::AnomaClient::add_sub(app)
}

fn anoma_wallet_app() -> App {
    let app = App::new(APP_NAME)
        .version(WALLET_VERSION)
        .author(AUTHOR)
        .about("Anoma wallet command line interface.")
        .setting(AppSettings::SubcommandRequiredElseHelp)
        .add_args::<args::Global>();
    cmds::AnomaWallet::add_sub(app)
}

pub fn update_gossip_config(
    args: args::GossipRun,
    config: &mut config::IntentGossiper,
) -> Result<(), Box<dyn std::error::Error>> {
    if let Some(addr) = args.addr {
        config.address = addr
    }

    let matchmaker_arg = args.matchmaker_path;
    let tx_code_arg = args.tx_code_path;
    let ledger_address_arg = args.ledger_addr;
    let filter_arg = args.filter_path;
    if let Some(mut matchmaker_cfg) = config.matchmaker.as_mut() {
        if let Some(matchmaker) = matchmaker_arg {
            matchmaker_cfg.matchmaker = matchmaker
        }
        if let Some(tx_code) = tx_code_arg {
            matchmaker_cfg.tx_code = tx_code
        }
        if let Some(ledger_address) = ledger_address_arg {
            matchmaker_cfg.ledger_address = ledger_address
        }
        if let Some(filter) = filter_arg {
            matchmaker_cfg.filter = Some(filter)
        }
    } else if let (Some(matchmaker), Some(tx_code), Some(ledger_address)) = (
        matchmaker_arg.as_ref(),
        tx_code_arg.as_ref(),
        ledger_address_arg.as_ref(),
    ) {
        let matchmaker_cfg = Some(config::Matchmaker {
            matchmaker: matchmaker.clone(),
            tx_code: tx_code.clone(),
            ledger_address: ledger_address.clone(),
            filter: filter_arg,
        });
        config.matchmaker = matchmaker_cfg
    } else if matchmaker_arg.is_some()
        || tx_code_arg.is_some()
        || ledger_address_arg.is_some()
    // if at least one argument is not none then fail
    {
        panic!(
            "No complete matchmaker configuration found (matchmaker code \
             path, tx code path, and ledger address). Please update the \
             configuration with default value or use all cli argument to use \
             the matchmaker"
        );
    }
    if let Some(address) = args.rpc {
        config.rpc = Some(config::RpcServer { address });
    }
    Ok(())
}<|MERGE_RESOLUTION|>--- conflicted
+++ resolved
@@ -228,17 +228,10 @@
     }
 
     #[derive(Debug)]
-<<<<<<< HEAD
-    pub enum Keypair {
-        Generate(Generate),
-        Lookup(Lookup),
-        Export(Export),
-=======
     pub enum Key {
         Gen(KeyGen),
         Find(KeyFind),
         List(KeyList),
->>>>>>> 75076371
     }
 
     impl SubCmd for Key {
@@ -246,30 +239,15 @@
 
         fn parse(matches: &ArgMatches) -> Option<(Self, &ArgMatches)> {
             matches.subcommand_matches(Self::CMD).and_then(|matches| {
-<<<<<<< HEAD
-                let generate =
-                    SubCmd::parse(matches).map_fst(Keypair::Generate);
-                let lookup = SubCmd::parse(matches).map_fst(Keypair::Lookup);
-                let export = SubCmd::parse(matches).map_fst(Keypair::Export);
-
-                generate.or(lookup).or(export)
-=======
                 let generate = SubCmd::parse(matches).map_fst(Key::Gen);
                 let lookup = SubCmd::parse(matches).map_fst(Key::Find);
                 let list = SubCmd::parse(matches).map_fst(Key::List);
                 generate.or(lookup).or(list)
->>>>>>> 75076371
             })
         }
 
         fn def() -> App {
             App::new(Self::CMD)
-<<<<<<< HEAD
-                .about("Keypair management, including methods to generate and look-up keys")
-                .subcommand(Generate::def())
-                .subcommand(Lookup::def())
-                .subcommand(Export::def())
-=======
                 .about(
                     "Keypair management, including methods to generate and \
                      look-up keys",
@@ -278,7 +256,6 @@
                 .subcommand(KeyGen::def())
                 .subcommand(KeyFind::def())
                 .subcommand(KeyList::def())
->>>>>>> 75076371
         }
     }
 
