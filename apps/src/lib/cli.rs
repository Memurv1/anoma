--- conflicted
+++ resolved
@@ -489,17 +489,16 @@
 }
 
 pub mod args {
-    use std::convert::TryFrom;
+
     use std::fs::File;
     use std::net::SocketAddr;
     use std::path::PathBuf;
     use std::str::FromStr;
 
     use anoma::types::address::Address;
-    use anoma::types::intent::{DecimalWrapper, Exchange};
+    use anoma::types::intent::Exchange;
     use anoma::types::token;
     use libp2p::Multiaddr;
-    use serde::Deserialize;
 
     use super::utils::*;
     use super::ArgMatches;
@@ -774,119 +773,6 @@
         }
     }
 
-<<<<<<< HEAD
-    /// Helper struct for generating intents
-    #[derive(Debug, Clone, Deserialize)]
-    pub struct ExchangeDefinition {
-        /// The source address
-        pub addr: String,
-        /// The token to be sold
-        pub token_sell: String,
-        /// The minimum rate
-        pub rate_min: String,
-        /// The maximum amount of token to be sold
-        pub max_sell: String,
-        /// The token to be bought
-        pub token_buy: String,
-        /// The amount of token to be bought
-        pub min_buy: String,
-        // The path to the wasm vp code
-        pub vp_path: Option<String>,
-    }
-
-    impl TryFrom<ExchangeDefinition> for Exchange {
-        type Error = &'static str;
-
-        fn try_from(
-            value: ExchangeDefinition,
-        ) -> Result<Exchange, Self::Error> {
-            let vp = if let Some(path) = value.vp_path {
-                if let Ok(wasm) = std::fs::read(path.clone()) {
-                    Some(wasm)
-                } else {
-                    eprintln!("File {} was not found.", path);
-                    None
-                }
-            } else {
-                None
-            };
-
-            let addr = Address::decode(value.addr)
-                .expect("Addr should be a valid address");
-            let token_buy = Address::decode(value.token_buy)
-                .expect("Token_buy should be a valid address");
-            let token_sell = Address::decode(value.token_sell)
-                .expect("Token_sell should be a valid address");
-            let min_buy = token::Amount::from_str(&value.min_buy)
-                .expect("Min_buy must be convertible to number");
-            let max_sell = token::Amount::from_str(&value.max_sell)
-                .expect("Max_sell must be convertible to number");
-            let rate_min = DecimalWrapper::from_str(&value.rate_min)
-                .expect("Max_sell must be convertible to decimal.");
-
-            Ok(Exchange {
-                addr,
-                token_sell,
-                rate_min,
-                max_sell,
-                token_buy,
-                min_buy,
-                vp,
-            })
-        }
-    }
-
-    /// Craft intent for token exchange arguments
-    #[derive(Debug)]
-    pub struct CraftIntent {
-        /// Signing key
-        pub key: Address,
-        /// Exchange description
-        pub exchanges: Vec<Exchange>,
-        /// Target file path
-        pub file_path: String,
-    }
-
-    impl Args for CraftIntent {
-        fn parse(matches: &ArgMatches) -> Self {
-            let key = SIGNING_KEY.parse(matches);
-            let file_path_output = FILE_PATH_OUTPUT.parse(matches);
-            let file_path_input = FILE_PATH_INPUT.parse(matches);
-            let file = File::open(&file_path_input).expect("File must exist.");
-
-            let exchange_definitions: Vec<ExchangeDefinition> =
-                serde_json::from_reader(file)
-                    .expect("JSON was not well-formatted");
-
-            let exchanges: Vec<Exchange> = exchange_definitions
-                .iter()
-                .map(|item| match Exchange::try_from(item.clone()) {
-                    Ok(exchange) => exchange,
-                    Err(_e) => {
-                        // TODO: exit reporting error
-                        todo!()
-                    }
-                })
-                .collect();
-
-            Self {
-                key,
-                exchanges,
-                file_path: file_path_output,
-            }
-        }
-
-        fn def(app: App) -> App {
-            app.arg(SIGNING_KEY.def().about(
-                "Address of the account with key used to sign the intent.",
-            ))
-            .arg(FILE_PATH_OUTPUT.def().about("The output file"))
-            .arg(FILE_PATH_INPUT.def().about("The input file"))
-        }
-    }
-
-=======
->>>>>>> 18f17c81
     /// Subscribe intent topic arguments
     #[derive(Debug)]
     pub struct SubscribeTopic {
