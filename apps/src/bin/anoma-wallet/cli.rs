--- conflicted
+++ resolved
@@ -9,17 +9,6 @@
 pub fn main() -> Result<()> {
     let (cmd, _global_args) = cli::anoma_wallet_cli();
     match cmd {
-<<<<<<< HEAD
-        cmds::AnomaWallet::Keypair(cmds::Keypair::Generate(
-            cmds::Generate(args),
-        )) => store::generate_key(args),
-        cmds::AnomaWallet::Keypair(cmds::Keypair::Lookup(cmds::Lookup(
-            args,
-        ))) => store::fetch(args),
-        cmds::AnomaWallet::Keypair(cmds::Keypair::Export(cmds::Export(
-            args,
-        ))) => store::export_key_to_file(args),
-=======
         cmds::AnomaWallet::Keypair(cmds::Key::Gen(cmds::KeyGen(args))) => {
             store::generate_key(args)
         }
@@ -29,7 +18,9 @@
         cmds::AnomaWallet::Keypair(cmds::Key::List(cmds::KeyList(args))) => {
             store::list(args)
         }
->>>>>>> 75076371
+        cmds::AnomaWallet::Export(cmds::Key::Export(cmds::Export(args))) => {
+            store::export_key_to_file(args)
+        }
     }
     Ok(())
 }